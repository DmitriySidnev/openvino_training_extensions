--- conflicted
+++ resolved
@@ -17,12 +17,6 @@
 [submodule "external/bert"]
 	path = external/bert
 	url = https://github.com/google-research/bert
-<<<<<<< HEAD
-[submodule "external/cvat"]
-	path = external/cvat
-	url = https://github.com/openvinotoolkit/cvat
-=======
 [submodule "external/nncf_pytorch"]
 	path = external/nncf_pytorch
-	url = ../nncf_pytorch
->>>>>>> ca68df97
+	url = ../nncf_pytorch